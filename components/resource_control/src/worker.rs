--- conflicted
+++ resolved
@@ -444,12 +444,8 @@
             limits[i - 1] = limit;
             expect_cpu_time_total -= level_expected[i];
         }
-<<<<<<< HEAD
-        info!("adjsut cpu limiter by priority"; "cpu_quota" => process_cpu_stats.total_quota, "process_cpu" => process_cpu_stats.current_used, "level_cpu_cost" => ?cpu_duration, "expected_cpu" => ?level_expected,
-=======
         tikv_util::info!("adjsut cpu limiter by priority"; "cpu_quota" => process_cpu_stats.total_quota, "process_cpu" => process_cpu_stats.current_used, "expected_cpu" => ?level_expected,
->>>>>>> 26a50c9a
-            "limits" => ?limits, "limit_cpu_total" => expect_pool_cpu_total, "pool_cpu_cost" => real_cpu_total);
+            "limits" => ?limits, "cpu_costs" => ?cpu_duration, "limit_cpu_total" => expect_pool_cpu_total, "pool_cpu_cost" => real_cpu_total);
     }
 }
 
@@ -577,7 +573,8 @@
             req_count: stats_delta.request_count,
         };
         self.stats_samples.observe(stats);
-        self.stats_samples.avg_recent_value()
+        // self.stats_samples.avg_recent_value()
+        self.stats_samples.last_value()
     }
 }
 
@@ -632,6 +629,10 @@
 
     fn avg_recent_value(&self) -> T {
         self.recent_sum / RECENT
+    }
+
+    fn last_value(&self) -> T {
+        self.samples[(self.cursor + CAP - 1) % CAP]
     }
 }
 
