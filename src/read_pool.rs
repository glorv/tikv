// Copyright 2020 TiKV Project Authors. Licensed under Apache-2.0.

use std::{
    convert::TryFrom,
    future::Future,
    sync::{
        atomic::{AtomicU64, Ordering},
        mpsc::SyncSender,
        Arc, Mutex,
    },
    time::Duration,
};

use file_system::{set_io_type, IoType};
use futures::{channel::oneshot, future::TryFutureExt};
use kvproto::{errorpb, kvrpcpb::CommandPri};
use online_config::{ConfigChange, ConfigManager, ConfigValue, Result as CfgResult};
use prometheus::{core::Metric, Histogram, IntCounter, IntGauge};
use resource_control::{
    priority_from_task_meta, with_resource_limiter, ControlledFuture, ResourceController,
    ResourceLimiter, TaskMetadata,
};
use thiserror::Error;
use tikv_util::{
    sys::{cpu_time::ProcessStat, SysQuota},
    time::Instant,
    worker::{Runnable, RunnableWithTimer, Scheduler, Worker},
    yatp_pool::{self, CleanupMethod, FuturePool, PoolTicker, YatpPoolBuilder},
};
use yatp::{metrics::MULTILEVEL_LEVEL_ELAPSED, queue::Extras};

use self::metrics::*;
use crate::{
    config::{UnifiedReadPoolConfig, UNIFIED_READPOOL_MIN_CONCURRENCY},
    storage::kv::{destroy_tls_engine, set_tls_engine, Engine, FlowStatsReporter},
};

// the duration to check auto-scale unified-thread-pool's thread
const READ_POOL_THREAD_CHECK_DURATION: Duration = Duration::from_secs(10);
// consider scale out read pool size if the average thread cpu usage is higher
// than this threshold.
const READ_POOL_THREAD_HIGH_THRESHOLD: f64 = 0.8;
// consider scale in read pool size if the average thread cpu usage is lower
// than this threshold.
const READ_POOL_THREAD_LOW_THRESHOLD: f64 = 0.7;
// avg running tasks per-thread that indicates read-pool is busy
const RUNNING_TASKS_PER_THREAD_THRESHOLD: i64 = 3;

pub enum ReadPool {
    FuturePools {
        read_pool_high: FuturePool,
        read_pool_normal: FuturePool,
        read_pool_low: FuturePool,
    },
    Yatp {
        pool: FuturePool,
        running_tasks_by_priority: [IntGauge; 3],
        resource_ctl: Option<Arc<ResourceController>>,
        time_slice_inspector: Arc<TimeSliceInspector>,
    },
}

impl ReadPool {
    pub fn handle(&self) -> ReadPoolHandle {
        match self {
            ReadPool::FuturePools {
                read_pool_high,
                read_pool_normal,
                read_pool_low,
            } => ReadPoolHandle::FuturePools {
                read_pool_high: read_pool_high.clone(),
                read_pool_normal: read_pool_normal.clone(),
                read_pool_low: read_pool_low.clone(),
            },
            ReadPool::Yatp {
                pool,
                running_tasks_by_priority,
                resource_ctl,
                time_slice_inspector,
            } => ReadPoolHandle::Yatp {
                remote: pool.clone(),
                running_tasks_by_priority: running_tasks_by_priority.clone(),
                resource_ctl: resource_ctl.clone(),
                time_slice_inspector: time_slice_inspector.clone(),
            },
        }
    }
}

#[derive(Clone)]
pub enum ReadPoolHandle {
    FuturePools {
        read_pool_high: FuturePool,
        read_pool_normal: FuturePool,
        read_pool_low: FuturePool,
    },
    Yatp {
        remote: FuturePool,
        running_tasks_by_priority: [IntGauge; 3],
        resource_ctl: Option<Arc<ResourceController>>,
        time_slice_inspector: Arc<TimeSliceInspector>,
    },
}

impl ReadPoolHandle {
    pub fn spawn<F>(
        &self,
        f: F,
        priority: CommandPri,
        task_id: u64,
        metadata: TaskMetadata<'_>,
        resource_limiter: Option<Arc<ResourceLimiter>>,
    ) -> Result<(), ReadPoolError>
    where
        F: Future<Output = ()> + Send + 'static,
    {
        match self {
            ReadPoolHandle::FuturePools {
                read_pool_high,
                read_pool_normal,
                read_pool_low,
            } => {
                let pool = match priority {
                    CommandPri::High => read_pool_high,
                    CommandPri::Normal => read_pool_normal,
                    CommandPri::Low => read_pool_low,
                };

                pool.spawn(f)?;
            }
            ReadPoolHandle::Yatp {
                remote,
                running_tasks_by_priority,
                resource_ctl,
                ..
            } => {
                let metric_idx = priority_from_task_meta(metadata.as_raw_bytes());
                let running_tasks = running_tasks_by_priority[metric_idx].clone();
                if running_tasks.get() as usize >= remote.get_max_tasks_count() / 3 {
                    return Err(ReadPoolError::UnifiedReadPoolFull);
                }
                running_tasks.inc();

                let fixed_level = match priority {
                    CommandPri::High => Some(0),
                    CommandPri::Normal => None,
                    CommandPri::Low => Some(2),
                };
                let group_name = metadata.group_name().to_owned();
                let mut extras = Extras::new_multilevel(task_id, fixed_level);
                extras.set_metadata(metadata.to_vec());
<<<<<<< HEAD
                let r = running_tasks.clone();
=======
                let running_tasks1 = running_tasks.clone();
>>>>>>> 26a50c9a
                if let Some(resource_ctl) = resource_ctl {
                    let fut = with_resource_limiter(
                        ControlledFuture::new(
                            async move {
                                f.await;
                                running_tasks.dec();
                            },
                            resource_ctl.clone(),
                            group_name,
                        ),
                        resource_limiter,
<<<<<<< HEAD
                    ));
                    remote.spawn_with_extras(fut, extras).map_err(|e| {
                        UNIFIED_READ_POOL_ERROR_TASKS.inc();
                        r.dec();
=======
                    );
                    remote.spawn_with_extras(fut, extras).map_err(|e| {
                        running_tasks1.dec();
>>>>>>> 26a50c9a
                        e
                    })?;
                } else {
                    let fut = async move {
                        f.await;
                        running_tasks.dec();
                    };
                    remote.spawn_with_extras(fut, extras).map_err(|e| {
<<<<<<< HEAD
                        UNIFIED_READ_POOL_ERROR_TASKS.inc();
                        r.dec();
=======
                        running_tasks1.dec();
>>>>>>> 26a50c9a
                        e
                    })?;
                }
            }
        }
        Ok(())
    }

    pub fn spawn_handle<F, T>(
        &self,
        f: F,
        priority: CommandPri,
        task_id: u64,
        metadata: TaskMetadata<'_>,
        resource_limiter: Option<Arc<ResourceLimiter>>,
    ) -> impl Future<Output = Result<T, ReadPoolError>>
    where
        F: Future<Output = T> + Send + 'static,
        T: Send + 'static,
    {
        let (tx, rx) = oneshot::channel::<T>();
        let res = self.spawn(
            async move {
                let res = f.await;
                let _ = tx.send(res);
            },
            priority,
            task_id,
            metadata,
            resource_limiter,
        );
        async move {
            res?;
            rx.map_err(ReadPoolError::from).await
        }
    }

    pub fn get_normal_pool_size(&self) -> usize {
        match self {
            ReadPoolHandle::FuturePools {
                read_pool_normal, ..
            } => read_pool_normal.get_pool_size(),
            ReadPoolHandle::Yatp { remote, .. } => remote.get_pool_size(),
        }
    }

    pub fn get_queue_size_per_worker(&self) -> usize {
        match self {
            ReadPoolHandle::FuturePools {
                read_pool_normal, ..
            } => read_pool_normal.get_running_task_count() / read_pool_normal.get_pool_size(),
            ReadPoolHandle::Yatp {
                remote,
                running_tasks_by_priority,
                ..
            } => {
                running_tasks_by_priority
                    .iter()
                    .map(|r| r.get())
                    .sum::<i64>() as usize
                    / remote.get_pool_size()
            }
        }
    }

    pub fn set_max_tasks_per_worker(&self, tasks_per_thread: usize) {
        match self {
            ReadPoolHandle::FuturePools { .. } => {
                unreachable!()
            }
            ReadPoolHandle::Yatp { remote, .. } => {
                remote.set_max_tasks_per_worker(tasks_per_thread);
            }
        }
    }

    pub fn scale_pool_size(&mut self, max_thread_count: usize) {
        match self {
            ReadPoolHandle::FuturePools { .. } => {
                unreachable!()
            }
            ReadPoolHandle::Yatp { remote, .. } => {
                remote.scale_pool_size(max_thread_count);
            }
        }
    }

    pub fn get_ewma_time_slice(&self) -> Option<Duration> {
        match self {
            ReadPoolHandle::FuturePools { .. } => None,
            ReadPoolHandle::Yatp {
                time_slice_inspector,
                ..
            } => Some(time_slice_inspector.get_ewma_time_slice()),
        }
    }

    pub fn update_ewma_time_slice(&self) {
        if let ReadPoolHandle::Yatp {
            time_slice_inspector,
            ..
        } = self
        {
            time_slice_inspector.update();
        }
    }

    pub fn get_estimated_wait_duration(&self) -> Option<Duration> {
        self.get_ewma_time_slice()
            .map(|s| s * (self.get_queue_size_per_worker() as u32))
    }

    pub fn check_busy_threshold(
        &self,
        busy_threshold: Duration,
    ) -> Result<(), errorpb::ServerIsBusy> {
        if busy_threshold.is_zero() {
            return Ok(());
        }
        let estimated_wait = match self.get_estimated_wait_duration() {
            Some(estimated_wait) if estimated_wait > busy_threshold => estimated_wait,
            _ => return Ok(()),
        };
        // TODO: Get applied_index from the raftstore and check memory locks. Then, we
        // can skip read index in replica read. But now the difficulty is that we don't
        // have access to the the local reader in gRPC threads.
        let mut busy_err = errorpb::ServerIsBusy::default();
        busy_err.set_reason("estimated wait time exceeds threshold".to_owned());
        busy_err.estimated_wait_ms = u32::try_from(estimated_wait.as_millis()).unwrap_or(u32::MAX);
        warn!("Already many pending tasks in the read queue, task is rejected";
            "busy_threshold" => ?&busy_threshold,
            "busy_err" => ?&busy_err,
        );
        Err(busy_err)
    }
}

pub const UPDATE_EWMA_TIME_SLICE_INTERVAL: Duration = Duration::from_millis(200);

pub struct TimeSliceInspector {
    // `atomic_ewma_nanos` is a mirror of `inner.ewma` provided for fast access. It is updated in
    // the `update` method.
    atomic_ewma_nanos: AtomicU64,
    inner: Mutex<TimeSliceInspectorInner>,
}

struct TimeSliceInspectorInner {
    time_slice_hist: [Histogram; 3],
    ewma: Duration,

    last_sum: Duration,
    last_count: u64,
}

impl TimeSliceInspector {
    pub fn new(name: &str) -> Self {
        let time_slice_hist = [
            yatp::metrics::TASK_POLL_DURATION.with_label_values(&[name, "0"]),
            yatp::metrics::TASK_POLL_DURATION.with_label_values(&[name, "1"]),
            yatp::metrics::TASK_POLL_DURATION.with_label_values(&[name, "2"]),
        ];
        let inner = TimeSliceInspectorInner {
            time_slice_hist,
            ewma: Duration::default(),
            last_sum: Duration::default(),
            last_count: 0,
        };
        Self {
            atomic_ewma_nanos: AtomicU64::default(),
            inner: Mutex::new(inner),
        }
    }

    pub fn update(&self) {
        // new_ewma = WEIGHT * new_val + (1 - WEIGHT) * old_ewma
        const WEIGHT: f64 = 0.3;
        // If the accumulated time slice is less than 100ms, the EWMA is not updated.
        const MIN_TIME_DIFF: Duration = Duration::from_millis(100);

        let mut inner = self.inner.lock().unwrap();
        let mut new_sum = Duration::default();
        let mut new_count = 0;
        // Now, we simplify the problem by merging samples from all levels. If we want
        // more accurate answer in the future, calculate for each level separately.
        for hist in &inner.time_slice_hist {
            // Call `metric` to get a consistent snapshot of sum and count.
            let metric_proto = hist.metric();
            let hist_proto = metric_proto.get_histogram();
            new_sum += Duration::from_secs_f64(hist_proto.get_sample_sum());
            new_count += hist_proto.get_sample_count();
        }
        let time_diff = new_sum.saturating_sub(inner.last_sum);
        let count_diff = new_count.saturating_sub(inner.last_count);
        if time_diff < MIN_TIME_DIFF || count_diff == 0 {
            return;
        }
        let new_val = time_diff / ((new_count - inner.last_count) as u32);
        let new_ewma = new_val.mul_f64(WEIGHT) + inner.ewma.mul_f64(1.0 - WEIGHT);
        inner.ewma = new_ewma;
        inner.last_sum = new_sum;
        inner.last_count = new_count;

        self.atomic_ewma_nanos
            .store(new_ewma.as_nanos() as u64, Ordering::Release);
    }

    pub fn get_ewma_time_slice(&self) -> Duration {
        Duration::from_nanos(self.atomic_ewma_nanos.load(Ordering::Acquire))
    }
}

#[derive(Clone)]
pub struct ReporterTicker<R: FlowStatsReporter> {
    reporter: R,
}

impl<R: FlowStatsReporter> PoolTicker for ReporterTicker<R> {
    fn on_tick(&mut self) {
        self.flush_metrics_on_tick();
    }
}

impl<R: FlowStatsReporter> ReporterTicker<R> {
    fn flush_metrics_on_tick(&mut self) {
        crate::storage::metrics::tls_flush(&self.reporter);
        crate::coprocessor::metrics::tls_flush(&self.reporter);
    }
}

#[cfg(test)]
fn get_unified_read_pool_name() -> String {
    static COUNTER: AtomicU64 = AtomicU64::new(0);
    format!(
        "unified-read-pool-test-{}",
        COUNTER.fetch_add(1, Ordering::Relaxed)
    )
}

#[cfg(not(test))]
fn get_unified_read_pool_name() -> String {
    "unified-read-pool".to_string()
}

#[inline]
pub fn build_yatp_read_pool<E: Engine, R: FlowStatsReporter>(
    config: &UnifiedReadPoolConfig,
    reporter: R,
    engine: E,
    resource_ctl: Option<Arc<ResourceController>>,
    cleanup_method: CleanupMethod,
    metric_idx_from_task_meta_fn: Option<Arc<dyn Fn(&[u8]) -> usize + Send + Sync + 'static>>,
) -> ReadPool {
    let unified_read_pool_name = get_unified_read_pool_name();
    build_yatp_read_pool_with_name(
        config,
        reporter,
        engine,
        resource_ctl,
        cleanup_method,
        unified_read_pool_name,
        metric_idx_from_task_meta_fn,
    )
}

pub fn build_yatp_read_pool_with_name<E: Engine, R: FlowStatsReporter>(
    config: &UnifiedReadPoolConfig,
    reporter: R,
    engine: E,
    resource_ctl: Option<Arc<ResourceController>>,
    cleanup_method: CleanupMethod,
    unified_read_pool_name: String,
    metric_idx_from_task_meta_fn: Option<Arc<dyn Fn(&[u8]) -> usize + Send + Sync + 'static>>,
) -> ReadPool {
    let raftkv = Arc::new(Mutex::new(engine));
    let mut builder = YatpPoolBuilder::new(ReporterTicker { reporter })
        .name_prefix(&unified_read_pool_name)
        .cleanup_method(cleanup_method)
        .stack_size(config.stack_size.0 as usize)
        .thread_count(
            config.min_thread_count,
            config.max_thread_count,
            std::cmp::max(
                std::cmp::max(
                    UNIFIED_READPOOL_MIN_CONCURRENCY,
                    SysQuota::cpu_cores_quota() as usize,
                ),
                config.max_thread_count,
            ),
        )
        .max_tasks(
            config
                .max_tasks_per_worker
                .saturating_mul(config.max_thread_count),
        )
        .after_start(move || {
            let engine = raftkv.lock().unwrap().clone();
            set_tls_engine(engine);
            set_io_type(IoType::ForegroundRead);
        })
        .before_stop(|| unsafe {
            destroy_tls_engine::<E>();
        });
    if let Some(metric_idx_from_task_meta_fn) = metric_idx_from_task_meta_fn {
        builder = builder
            .enable_task_wait_metrics()
            .metric_idx_from_task_meta(metric_idx_from_task_meta_fn);
    }

    let pool = if let Some(ref r) = resource_ctl {
        builder.build_priority_future_pool(r.clone())
    } else {
        builder.build_multi_level_future_pool()
    };
    let time_slice_inspector = Arc::new(TimeSliceInspector::new(&unified_read_pool_name));
    ReadPool::Yatp {
        pool,
        running_tasks_by_priority: ["high", "medium", "low"].map(|p| {
            UNIFIED_READ_POOL_RUNNING_TASKS.with_label_values(&[&unified_read_pool_name, p])
        }),
        resource_ctl,
        time_slice_inspector,
    }
}

impl From<Vec<FuturePool>> for ReadPool {
    fn from(mut v: Vec<FuturePool>) -> ReadPool {
        assert_eq!(v.len(), 3);
        let read_pool_high = v.remove(2);
        let read_pool_normal = v.remove(1);
        let read_pool_low = v.remove(0);
        ReadPool::FuturePools {
            read_pool_high,
            read_pool_normal,
            read_pool_low,
        }
    }
}

struct ReadPoolCpuTimeTracker {
    yatp_total_time_elapsed: IntCounter,
    // the total time duration of each thread busy with handling tasks. This time also includes
    // the time when the threads are off-cpu, so it might be much higher than the actual cpu time.
    prev_total_task_handling_time_us: u64,
    prev_check_time: Instant,
    prev_cpu_per_sec: f64,
}

impl ReadPoolCpuTimeTracker {
    fn new(pool_name: &str) -> Self {
        let prev_check_time = Instant::now_coarse();
        let yatp_total_time_elapsed = MULTILEVEL_LEVEL_ELAPSED
            .get_metric_with_label_values(&[pool_name, "total"])
            .unwrap();
        let prev_total_task_handling_time_us = yatp_total_time_elapsed.get();
        Self {
            yatp_total_time_elapsed,
            prev_total_task_handling_time_us,
            prev_check_time,
            prev_cpu_per_sec: 0.0,
        }
    }

    fn prev_avg_cpu_used(&mut self) -> f64 {
        let check_time = Instant::now_coarse();
        let duration = check_time.saturating_duration_since(self.prev_check_time);
        // if the check duration is too small, just return the latest cached value.
        if duration < Duration::from_millis(100) {
            return self.prev_cpu_per_sec;
        }
        let total_cpu_time = self.yatp_total_time_elapsed.get();
        let total_cpu_per_sec = (total_cpu_time - self.prev_total_task_handling_time_us) as f64
            / duration.as_micros() as f64;
        self.prev_total_task_handling_time_us = total_cpu_time;
        self.prev_check_time = check_time;
        self.prev_cpu_per_sec = total_cpu_per_sec;
        total_cpu_per_sec
    }
}
struct ReadPoolConfigRunner {
    interval: Duration,
    sender: SyncSender<usize>,
    handle: ReadPoolHandle,
    cpu_time_tracker: ReadPoolCpuTimeTracker,
    process_stats: ProcessStat,
    // configed thread pool size, it's the min thread count to be scale
    core_thread_count: usize,
    // the max thread count can be scaled
    max_thread_count: usize,
    // the current active thread count
    cur_thread_count: usize,
    auto_adjust: bool,
}

impl Runnable for ReadPoolConfigRunner {
    type Task = Task;
    fn run(&mut self, task: Self::Task) {
        match task {
            Task::PoolSize(s) => {
                if s != self.core_thread_count {
                    self.handle.scale_pool_size(s);
                    self.core_thread_count = s;
                    self.cur_thread_count = s;
                    self.notify_pool_size_change(s);
                }
            }
            Task::AutoAdjust(s) => {
                self.auto_adjust = s;
                // when auto adjust is disabled, reset to the config pool size.
                if !s && self.cur_thread_count != self.core_thread_count {
                    self.handle.scale_pool_size(self.core_thread_count);
                    self.cur_thread_count = self.core_thread_count;
                }
            }
            Task::MaxTasks(s) => {
                self.handle.set_max_tasks_per_worker(s);
            }
        }
    }
}

impl RunnableWithTimer for ReadPoolConfigRunner {
    fn get_interval(&self) -> Duration {
        self.interval
    }

    fn on_timeout(&mut self) {
        self.adjust_pool_size();
    }
}

impl ReadPoolConfigRunner {
    fn running_tasks(&self) -> i64 {
        match &self.handle {
            ReadPoolHandle::Yatp {
                running_tasks_by_priority,
                ..
            } => running_tasks_by_priority.iter().map(|r| r.get()).sum(),
            _ => unreachable!(),
        }
    }

    fn adjust_pool_size(&mut self) {
        if !self.auto_adjust
            || (self.cur_thread_count == self.max_thread_count
                && self.core_thread_count == self.max_thread_count)
        {
            return;
        }

        let read_pool_cpu = self.cpu_time_tracker.prev_avg_cpu_used();
        let running_tasks = self.running_tasks();
        let process_cpu = match self.process_stats.cpu_usage() {
            Ok(p) => p,
            Err(e) => {
                warn!("fetch process cpu usage failed"; "err" => ?e);
                return;
            }
        };
        let cpu_quota = SysQuota::cpu_cores_quota();

        // scale out the thread pool size by 1 iff:
        // - current thread count is small than the maximum thread count
        // - process cpu is not overloaded after scaling out one more thread
        // - all read pool threads are busy handling tasks(thread busy time >= 80%)
        // - there are enough tasks waiting in the scheduling queue.
        // scale in the thread pool size by 1 iff:
        // - current thread count is bigger than the configed thread count
        // - the average thread usage percent is under the low water mark(70%)
        // - the running tasks in the scheduling queue is under the threshold
        let new_thread_count = if self.cur_thread_count < self.max_thread_count
            && process_cpu * (self.cur_thread_count as f64 + 1.0) / (self.cur_thread_count as f64)
                < cpu_quota
            && read_pool_cpu > self.cur_thread_count as f64 * READ_POOL_THREAD_HIGH_THRESHOLD
            && running_tasks > self.cur_thread_count as i64 * RUNNING_TASKS_PER_THREAD_THRESHOLD
        {
            self.cur_thread_count + 1
        } else if self.cur_thread_count > self.core_thread_count
            && read_pool_cpu < (self.cur_thread_count - 1) as f64 * READ_POOL_THREAD_LOW_THRESHOLD
            && running_tasks < self.cur_thread_count as i64 * RUNNING_TASKS_PER_THREAD_THRESHOLD
        {
            self.cur_thread_count - 1
        } else {
            self.cur_thread_count
        };

        if new_thread_count != self.cur_thread_count {
            self.handle.scale_pool_size(new_thread_count);
            self.notify_pool_size_change(new_thread_count);
            self.cur_thread_count = new_thread_count;
        }
    }

    fn notify_pool_size_change(&self, new_thread_count: usize) {
        // it's unlikely to send failed.
        if let Err(e) = self.sender.try_send(new_thread_count) {
            warn!("notify read pool thread count change failed"; "err" => ?e);
        }
    }
}

enum Task {
    PoolSize(usize),
    AutoAdjust(bool),
    MaxTasks(usize),
}

impl std::fmt::Display for Task {
    fn fmt(&self, f: &mut std::fmt::Formatter<'_>) -> std::fmt::Result {
        match self {
            Task::PoolSize(s) => write!(f, "PoolSize({})", *s),
            Task::AutoAdjust(s) => write!(f, "AutoAdjust({})", *s),
            Task::MaxTasks(s) => write!(f, "MaxTasksPerWorker({}", *s),
        }
    }
}

pub struct ReadPoolConfigManager {
    scheduler: Scheduler<Task>,
}

impl ReadPoolConfigManager {
    pub fn new(
        handle: ReadPoolHandle,
        sender: SyncSender<usize>,
        worker: &Worker,
        thread_count: usize,
        auto_adjust: bool,
    ) -> Self {
        let max_thread_count = std::cmp::max(
            UNIFIED_READPOOL_MIN_CONCURRENCY,
            SysQuota::cpu_cores_quota().round() as usize,
        );
        let runner = ReadPoolConfigRunner {
            interval: READ_POOL_THREAD_CHECK_DURATION,
            sender,
            handle,
            cpu_time_tracker: ReadPoolCpuTimeTracker::new(&get_unified_read_pool_name()),
            process_stats: ProcessStat::cur_proc_stat().unwrap(),
            core_thread_count: thread_count,
            cur_thread_count: thread_count,
            max_thread_count,
            auto_adjust,
        };
        let scheduler = worker.start_with_timer("read-pool-config-worker", runner);

        Self { scheduler }
    }
}

impl Drop for ReadPoolConfigManager {
    fn drop(&mut self) {
        self.scheduler.stop();
    }
}

impl ConfigManager for ReadPoolConfigManager {
    fn dispatch(&mut self, change: ConfigChange) -> CfgResult<()> {
        if let Some(ConfigValue::Module(unified)) = change.get("unified") {
            if let Some(ConfigValue::Usize(max_thread_count)) = unified.get("max_thread_count") {
                self.scheduler.schedule(Task::PoolSize(*max_thread_count))?;
            }
            if let Some(ConfigValue::Bool(b)) = unified.get("auto_adjust_pool_size") {
                self.scheduler.schedule(Task::AutoAdjust(*b))?;
            }
            if let Some(ConfigValue::Usize(max_tasks)) = unified.get("max_tasks_per_worker") {
                self.scheduler.schedule(Task::MaxTasks(*max_tasks))?;
            }
        }
        info!(
            "readpool config changed";
            "change" => ?change,
        );
        Ok(())
    }
}

#[derive(Debug, Error)]
pub enum ReadPoolError {
    #[error("{0}")]
    FuturePoolFull(#[from] yatp_pool::Full),

    #[error("Unified read pool is full")]
    UnifiedReadPoolFull,

    #[error("{0}")]
    Canceled(#[from] oneshot::Canceled),
}

mod metrics {
    use prometheus::*;

    lazy_static! {
        pub static ref UNIFIED_READ_POOL_RUNNING_TASKS: IntGaugeVec = register_int_gauge_vec!(
            "tikv_unified_read_pool_running_tasks",
            "The number of running tasks in the unified read pool",
            &["name", "priority"]
        )
        .unwrap();

        pub static ref UNIFIED_READ_POOL_ERROR_TASKS: IntCounter = register_int_counter!(
            "tikv_unified_read_pool_error_tasks",
            "The number of running tasks in the unified read pool"
        ).unwrap();
    }
}

#[cfg(test)]
mod tests {
    use std::{thread, time::Duration};

    use futures::channel::oneshot;
    use raftstore::store::{ReadStats, WriteStats};
    use resource_control::ResourceGroupManager;

    use super::*;
    use crate::storage::TestEngineBuilder;

    #[derive(Clone)]
    struct DummyReporter;

    impl FlowStatsReporter for DummyReporter {
        fn report_read_stats(&self, _read_stats: ReadStats) {}
        fn report_write_stats(&self, _write_stats: WriteStats) {}
    }

    #[test]
    fn test_yatp_full() {
        let config = UnifiedReadPoolConfig {
            min_thread_count: 1,
            max_thread_count: 2,
            max_tasks_per_worker: 1,
            ..Default::default()
        };
        // max running tasks number should be 2*1 = 2

        let engine = TestEngineBuilder::new().build().unwrap();
        let pool = build_yatp_read_pool(
            &config,
            DummyReporter,
            engine,
            None,
            CleanupMethod::InPlace,
            None,
        );

        let gen_task = || {
            let (tx, rx) = oneshot::channel::<()>();
            let task = async move {
                let _ = rx.await;
            };
            (task, tx)
        };

        let handle = pool.handle();
        let (task1, tx1) = gen_task();
        let (task2, _tx2) = gen_task();
        let (task3, _tx3) = gen_task();
        let (task4, _tx4) = gen_task();

        handle
            .spawn(task1, CommandPri::Normal, 1, TaskMetadata::default(), None)
            .unwrap();
        handle
            .spawn(task2, CommandPri::Normal, 2, TaskMetadata::default(), None)
            .unwrap();

        thread::sleep(Duration::from_millis(300));
        match handle.spawn(task3, CommandPri::Normal, 3, TaskMetadata::default(), None) {
            Err(ReadPoolError::FuturePoolFull(..)) => {}
            _ => panic!("should return full error"),
        }
        tx1.send(()).unwrap();

        thread::sleep(Duration::from_millis(300));
        handle
            .spawn(task4, CommandPri::Normal, 4, TaskMetadata::default(), None)
            .unwrap();
    }

    #[test]
    fn test_yatp_scale_up() {
        let config = UnifiedReadPoolConfig {
            min_thread_count: 1,
            max_thread_count: 2,
            max_tasks_per_worker: 1,
            ..Default::default()
        };
        // max running tasks number should be 2*1 = 2

        let engine = TestEngineBuilder::new().build().unwrap();
        let pool = build_yatp_read_pool(
            &config,
            DummyReporter,
            engine,
            None,
            CleanupMethod::InPlace,
            None,
        );

        let gen_task = || {
            let (tx, rx) = oneshot::channel::<()>();
            let task = async move {
                let _ = rx.await;
            };
            (task, tx)
        };

        let mut handle = pool.handle();
        let (task1, _tx1) = gen_task();
        let (task2, _tx2) = gen_task();
        let (task3, _tx3) = gen_task();
        let (task4, _tx4) = gen_task();
        let (task5, _tx5) = gen_task();

        handle
            .spawn(task1, CommandPri::Normal, 1, TaskMetadata::default(), None)
            .unwrap();
        handle
            .spawn(task2, CommandPri::Normal, 2, TaskMetadata::default(), None)
            .unwrap();

        thread::sleep(Duration::from_millis(300));
        match handle.spawn(task3, CommandPri::Normal, 3, TaskMetadata::default(), None) {
            Err(ReadPoolError::FuturePoolFull(..)) => {}
            _ => panic!("should return full error"),
        }

        handle.scale_pool_size(3);
        assert_eq!(handle.get_normal_pool_size(), 3);

        handle
            .spawn(task4, CommandPri::Normal, 4, TaskMetadata::default(), None)
            .unwrap();

        thread::sleep(Duration::from_millis(300));
        match handle.spawn(task5, CommandPri::Normal, 5, TaskMetadata::default(), None) {
            Err(ReadPoolError::FuturePoolFull(..)) => {}
            _ => panic!("should return full error"),
        }
    }

    #[test]
    fn test_yatp_scale_down() {
        let config = UnifiedReadPoolConfig {
            min_thread_count: 1,
            max_thread_count: 2,
            max_tasks_per_worker: 1,
            ..Default::default()
        };
        // max running tasks number should be 2*1 = 2

        let engine = TestEngineBuilder::new().build().unwrap();
        let pool = build_yatp_read_pool(
            &config,
            DummyReporter,
            engine,
            None,
            CleanupMethod::InPlace,
            None,
        );

        let gen_task = || {
            let (tx, rx) = oneshot::channel::<()>();
            let task = async move {
                let _ = rx.await;
            };
            (task, tx)
        };

        let mut handle = pool.handle();
        let (task1, tx1) = gen_task();
        let (task2, tx2) = gen_task();
        let (task3, _tx3) = gen_task();
        let (task4, _tx4) = gen_task();
        let (task5, _tx5) = gen_task();

        handle
            .spawn(task1, CommandPri::Normal, 1, TaskMetadata::default(), None)
            .unwrap();
        handle
            .spawn(task2, CommandPri::Normal, 2, TaskMetadata::default(), None)
            .unwrap();

        thread::sleep(Duration::from_millis(300));
        match handle.spawn(task3, CommandPri::Normal, 3, TaskMetadata::default(), None) {
            Err(ReadPoolError::FuturePoolFull(..)) => {}
            _ => panic!("should return full error"),
        }

        tx1.send(()).unwrap();
        tx2.send(()).unwrap();
        thread::sleep(Duration::from_millis(300));

        handle.scale_pool_size(1);
        assert_eq!(handle.get_normal_pool_size(), 1);

        handle
            .spawn(task4, CommandPri::Normal, 4, TaskMetadata::default(), None)
            .unwrap();

        thread::sleep(Duration::from_millis(300));
        match handle.spawn(task5, CommandPri::Normal, 5, TaskMetadata::default(), None) {
            Err(ReadPoolError::FuturePoolFull(..)) => {}
            _ => panic!("should return full error"),
        }
    }

    #[test]
    fn test_time_slice_inspector_ewma() {
        const MARGIN: f64 = 1e-5; // 10us

        let name = "test_time_slice_inspector_ewma";
        let inspector = TimeSliceInspector::new(name);
        let hist = yatp::metrics::TASK_POLL_DURATION.with_label_values(&[name, "0"]);

        // avg: 0.055, prev_ewma: 0 => new_ewma = 0.0165
        for i in 1..=10 {
            hist.observe(i as f64 * 0.01);
        }
        inspector.update();
        let ewma = inspector.get_ewma_time_slice().as_secs_f64();
        assert!((ewma - 0.0165).abs() < MARGIN);

        // avg: 0.0125, prev_ewma: 0.0165 => new_ewma = 0.0153
        for i in 5..=20 {
            hist.observe(i as f64 * 0.001);
        }
        inspector.update();
        let ewma = inspector.get_ewma_time_slice().as_secs_f64();
        assert!((ewma - 0.0153).abs() < MARGIN);

        // sum: 55ms, don't update ewma
        for i in 1..=10 {
            hist.observe(i as f64 * 0.001);
        }
        inspector.update();
        let ewma = inspector.get_ewma_time_slice().as_secs_f64();
        assert!((ewma - 0.0153).abs() < MARGIN);

        // avg: 0.00786, prev_ewma: 0.0153 => new_ewma = 0.01307
        for i in 5..=15 {
            hist.observe(i as f64 * 0.001);
        }
        inspector.update();
        let ewma = inspector.get_ewma_time_slice().as_secs_f64();
        assert!((ewma - 0.01307).abs() < MARGIN);
    }

    #[test]
    fn test_yatp_task_poll_duration_metric() {
        let count_metric = |name: &str| -> u64 {
            let mut sum = 0;
            for i in 0..=2 {
                let hist =
                    yatp::metrics::TASK_POLL_DURATION.with_label_values(&[name, &format!("{}", i)]);
                sum += hist.get_sample_count();
            }
            sum
        };

        for control in [false, true] {
            let name = format!("test_yatp_task_poll_duration_metric_{}", control);
            let resource_manager = if control {
                let resource_manager = ResourceGroupManager::default();
                let resource_ctl = resource_manager.derive_controller(name.clone(), true);
                Some(resource_ctl)
            } else {
                None
            };
            let config = UnifiedReadPoolConfig {
                min_thread_count: 1,
                max_thread_count: 2,
                max_tasks_per_worker: 1,
                ..Default::default()
            };

            let engine = TestEngineBuilder::new().build().unwrap();

            let pool = build_yatp_read_pool_with_name(
                &config,
                DummyReporter,
                engine,
                resource_manager,
                CleanupMethod::InPlace,
                name.clone(),
                None,
            );

            let gen_task = || {
                let (tx, rx) = oneshot::channel::<()>();
                let task = async move {
                    // sleep the thread 100ms to trigger flushing the metrics.
                    std::thread::sleep(std::time::Duration::from_millis(100));
                    let _ = rx.await;
                };
                (task, tx)
            };

            let handle = pool.handle();
            let (task1, tx1) = gen_task();
            let (task2, tx2) = gen_task();

            handle
                .spawn(task1, CommandPri::Normal, 1, TaskMetadata::default(), None)
                .unwrap();
            handle
                .spawn(task2, CommandPri::Normal, 2, TaskMetadata::default(), None)
                .unwrap();

            tx1.send(()).unwrap();
            tx2.send(()).unwrap();

            thread::sleep(Duration::from_millis(300));
            assert_eq!(count_metric(&name), 2);
            drop(pool);
        }
    }
}<|MERGE_RESOLUTION|>--- conflicted
+++ resolved
@@ -149,11 +149,7 @@
                 let group_name = metadata.group_name().to_owned();
                 let mut extras = Extras::new_multilevel(task_id, fixed_level);
                 extras.set_metadata(metadata.to_vec());
-<<<<<<< HEAD
-                let r = running_tasks.clone();
-=======
                 let running_tasks1 = running_tasks.clone();
->>>>>>> 26a50c9a
                 if let Some(resource_ctl) = resource_ctl {
                     let fut = with_resource_limiter(
                         ControlledFuture::new(
@@ -165,16 +161,9 @@
                             group_name,
                         ),
                         resource_limiter,
-<<<<<<< HEAD
-                    ));
-                    remote.spawn_with_extras(fut, extras).map_err(|e| {
-                        UNIFIED_READ_POOL_ERROR_TASKS.inc();
-                        r.dec();
-=======
                     );
                     remote.spawn_with_extras(fut, extras).map_err(|e| {
                         running_tasks1.dec();
->>>>>>> 26a50c9a
                         e
                     })?;
                 } else {
@@ -183,12 +172,7 @@
                         running_tasks.dec();
                     };
                     remote.spawn_with_extras(fut, extras).map_err(|e| {
-<<<<<<< HEAD
-                        UNIFIED_READ_POOL_ERROR_TASKS.inc();
-                        r.dec();
-=======
                         running_tasks1.dec();
->>>>>>> 26a50c9a
                         e
                     })?;
                 }
@@ -787,11 +771,11 @@
             &["name", "priority"]
         )
         .unwrap();
-
         pub static ref UNIFIED_READ_POOL_ERROR_TASKS: IntCounter = register_int_counter!(
             "tikv_unified_read_pool_error_tasks",
             "The number of running tasks in the unified read pool"
-        ).unwrap();
+        )
+        .unwrap();
     }
 }
 
